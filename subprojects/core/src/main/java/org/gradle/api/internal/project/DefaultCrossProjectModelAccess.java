--- conflicted
+++ resolved
@@ -17,12 +17,8 @@
 package org.gradle.api.internal.project;
 
 import org.gradle.api.internal.GradleInternal;
-<<<<<<< HEAD
+import org.gradle.api.internal.tasks.TaskDependencyUsageTracker;
 import org.gradle.execution.taskgraph.TaskExecutionGraphInternal;
-
-=======
-import org.gradle.api.internal.tasks.TaskDependencyUsageTracker;
->>>>>>> 5442978b
 import java.util.Set;
 import java.util.TreeSet;
 
@@ -59,12 +55,12 @@
     }
 
     @Override
-<<<<<<< HEAD
+    public TaskDependencyUsageTracker taskDependencyUsageTracker(ProjectInternal referrerProject) {
+        return null;
+    }
+
+    @Override
     public TaskExecutionGraphInternal taskGraphForProject(ProjectInternal referrerProject, TaskExecutionGraphInternal taskGraph) {
         return taskGraph;
-=======
-    public TaskDependencyUsageTracker taskDependencyUsageTracker(ProjectInternal referrerProject) {
-        return null;
->>>>>>> 5442978b
     }
 }