--- conflicted
+++ resolved
@@ -234,15 +234,9 @@
 fun libraryResolver(extends: List<Configuration>) =
     configurations.creating {
         attributes {
-<<<<<<< HEAD
-            attribute(Usage.USAGE_ATTRIBUTE, objects.named(Usage::class.java, Usage.JAVA_RUNTIME))
-            attribute(Category.CATEGORY_ATTRIBUTE, objects.named(Category::class.java, Category.LIBRARY))
-            attribute(LibraryElements.LIBRARY_ELEMENTS_ATTRIBUTE, objects.named(LibraryElements::class.java, LibraryElements.JAR))
-=======
             attribute(Usage.USAGE_ATTRIBUTE, objects.named<Usage>(Usage.JAVA_RUNTIME))
             attribute(Category.CATEGORY_ATTRIBUTE, objects.named<Category>(Category.LIBRARY))
             attribute(LibraryElements.LIBRARY_ELEMENTS_ATTRIBUTE, objects.named<LibraryElements>(LibraryElements.JAR))
->>>>>>> 73214879
         }
         isCanBeResolved = true
         isCanBeConsumed = false
@@ -253,11 +247,7 @@
 fun startScriptResolver(defaultDependency: String) =
     configurations.creating {
         attributes {
-<<<<<<< HEAD
-            attribute(Usage.USAGE_ATTRIBUTE, objects.named(Usage::class.java, "start-scripts"))
-=======
             attribute(Usage.USAGE_ATTRIBUTE, objects.named<Usage>("start-scripts"))
->>>>>>> 73214879
         }
         isCanBeResolved = true
         isCanBeConsumed = false
@@ -270,15 +260,9 @@
 fun sourcesResolver(extends: List<Configuration>) =
     configurations.creating {
         attributes {
-<<<<<<< HEAD
-            attribute(Usage.USAGE_ATTRIBUTE, objects.named(Usage::class.java, Usage.JAVA_RUNTIME))
-            attribute(Category.CATEGORY_ATTRIBUTE, objects.named(Category::class.java, Category.DOCUMENTATION))
-            attribute(DocsType.DOCS_TYPE_ATTRIBUTE, objects.named(DocsType::class.java, "gradle-source-folders"))
-=======
             attribute(Usage.USAGE_ATTRIBUTE, objects.named<Usage>(Usage.JAVA_RUNTIME))
             attribute(Category.CATEGORY_ATTRIBUTE, objects.named<Category>(Category.DOCUMENTATION))
             attribute(DocsType.DOCS_TYPE_ATTRIBUTE, objects.named<DocsType>("gradle-source-folders"))
->>>>>>> 73214879
         }
         isCanBeResolved = true
         isCanBeConsumed = false
@@ -289,15 +273,9 @@
 fun docsResolver(defaultDependency: String) =
     configurations.creating {
         attributes {
-<<<<<<< HEAD
-            attribute(Usage.USAGE_ATTRIBUTE, objects.named(Usage::class.java, Usage.JAVA_RUNTIME))
-            attribute(Category.CATEGORY_ATTRIBUTE, objects.named(Category::class.java, Category.DOCUMENTATION))
-            attribute(DocsType.DOCS_TYPE_ATTRIBUTE, objects.named(DocsType::class.java, "gradle-documentation"))
-=======
             attribute(Usage.USAGE_ATTRIBUTE, objects.named<Usage>(Usage.JAVA_RUNTIME))
             attribute(Category.CATEGORY_ATTRIBUTE, objects.named<Category>(Category.DOCUMENTATION))
             attribute(DocsType.DOCS_TYPE_ATTRIBUTE, objects.named<DocsType>("gradle-documentation"))
->>>>>>> 73214879
         }
         isCanBeResolved = true
         isCanBeConsumed = false
@@ -310,17 +288,10 @@
 fun consumableVariant(name: String, elements: String, bundling: String, extends: List<Configuration>, artifact: Any) =
     configurations.create("${name}Elements") {
         attributes {
-<<<<<<< HEAD
-            attribute(Usage.USAGE_ATTRIBUTE, objects.named(Usage::class.java, Usage.JAVA_RUNTIME))
-            attribute(Category.CATEGORY_ATTRIBUTE, objects.named(Category::class.java, Category.LIBRARY))
-            attribute(LibraryElements.LIBRARY_ELEMENTS_ATTRIBUTE, objects.named(LibraryElements::class.java, elements))
-            attribute(Bundling.BUNDLING_ATTRIBUTE, objects.named(Bundling::class.java, bundling))
-=======
             attribute(Usage.USAGE_ATTRIBUTE, objects.named<Usage>(Usage.JAVA_RUNTIME))
             attribute(Category.CATEGORY_ATTRIBUTE, objects.named<Category>(Category.LIBRARY))
             attribute(LibraryElements.LIBRARY_ELEMENTS_ATTRIBUTE, objects.named<LibraryElements>(elements))
             attribute(Bundling.BUNDLING_ATTRIBUTE, objects.named<Bundling>(bundling))
->>>>>>> 73214879
         }
         isCanBeResolved = false
         isCanBeConsumed = true
@@ -332,15 +303,9 @@
 fun consumableSourcesVariant(name: String, extends: List<Configuration>) =
     configurations.create("${name}Elements") {
         attributes {
-<<<<<<< HEAD
-            attribute(Usage.USAGE_ATTRIBUTE, objects.named(Usage::class.java, Usage.JAVA_RUNTIME))
-            attribute(Category.CATEGORY_ATTRIBUTE, objects.named(Category::class.java, Category.DOCUMENTATION))
-            attribute(DocsType.DOCS_TYPE_ATTRIBUTE, objects.named(DocsType::class.java, "gradle-source-folders"))
-=======
             attribute(Usage.USAGE_ATTRIBUTE, objects.named<Usage>(Usage.JAVA_RUNTIME))
             attribute(Category.CATEGORY_ATTRIBUTE, objects.named<Category>(Category.DOCUMENTATION))
             attribute(DocsType.DOCS_TYPE_ATTRIBUTE, objects.named<DocsType>("gradle-source-folders"))
->>>>>>> 73214879
         }
         isCanBeResolved = false
         isCanBeConsumed = true
@@ -351,13 +316,8 @@
 fun consumablePlatformVariant(name: String, extends: List<Configuration>) =
     configurations.create("${name}Elements") {
         attributes {
-<<<<<<< HEAD
-            attribute(Usage.USAGE_ATTRIBUTE, objects.named(Usage::class.java, Usage.JAVA_RUNTIME))
-            attribute(Category.CATEGORY_ATTRIBUTE, objects.named(Category::class.java, Category.REGULAR_PLATFORM))
-=======
             attribute(Usage.USAGE_ATTRIBUTE, objects.named<Usage>(Usage.JAVA_RUNTIME))
             attribute(Category.CATEGORY_ATTRIBUTE, objects.named<Category>(Category.REGULAR_PLATFORM))
->>>>>>> 73214879
         }
         isCanBeResolved = false
         isCanBeConsumed = true
